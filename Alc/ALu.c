--- conflicted
+++ resolved
@@ -505,19 +505,16 @@
                 PanningFB = 0.5f + (0.5f*Position[2]*1.41421356f);
                 PanningFB = __min(1.0f, PanningFB);
                 PanningFB = __max(0.0f, PanningFB);
-<<<<<<< HEAD
-                drysend[FRONT_LEFT]  = ConeVolume * ListenerGain * DryMix * aluSqrt((1.0f-PanningLR)*(1.0f-PanningFB)); //FL Direct
-                drysend[FRONT_RIGHT] = ConeVolume * ListenerGain * DryMix * aluSqrt((     PanningLR)*(1.0f-PanningFB)); //FR Direct
-                drysend[BACK_LEFT]   = ConeVolume * ListenerGain * DryMix * aluSqrt((1.0f-PanningLR)*(     PanningFB)); //BL Direct
-                drysend[BACK_RIGHT]  = ConeVolume * ListenerGain * DryMix * aluSqrt((     PanningLR)*(     PanningFB)); //BR Direct
-                drysend[SIDE_LEFT]   = 0.0f;
-                drysend[SIDE_RIGHT]  = 0.0f;
+                drysend[FRONT_LEFT]  = ConeVolume * ListenerGain * DryMix * aluSqrt((1.0f-PanningLR)*(1.0f-PanningFB));
+                drysend[FRONT_RIGHT] = ConeVolume * ListenerGain * DryMix * aluSqrt((     PanningLR)*(1.0f-PanningFB));
+                drysend[BACK_LEFT]   = ConeVolume * ListenerGain * DryMix * aluSqrt((1.0f-PanningLR)*(     PanningFB));
+                drysend[BACK_RIGHT]  = ConeVolume * ListenerGain * DryMix * aluSqrt((     PanningLR)*(     PanningFB));
                 if(ALSource->Send[0].Slot.effectslot)
                 {
-                    wetsend[FRONT_LEFT]  = ListenerGain * WetMix * aluSqrt((1.0f-PanningLR)*(1.0f-PanningFB)); //FL Room
-                    wetsend[FRONT_RIGHT] = ListenerGain * WetMix * aluSqrt((     PanningLR)*(1.0f-PanningFB)); //FR Room
-                    wetsend[BACK_LEFT]   = ListenerGain * WetMix * aluSqrt((1.0f-PanningLR)*(     PanningFB)); //BL Room
-                    wetsend[BACK_RIGHT]  = ListenerGain * WetMix * aluSqrt((     PanningLR)*(     PanningFB)); //BR Room
+                    wetsend[FRONT_LEFT]  = ListenerGain * WetMix * aluSqrt((1.0f-PanningLR)*(1.0f-PanningFB));
+                    wetsend[FRONT_RIGHT] = ListenerGain * WetMix * aluSqrt((     PanningLR)*(1.0f-PanningFB));
+                    wetsend[BACK_LEFT]   = ListenerGain * WetMix * aluSqrt((1.0f-PanningLR)*(     PanningFB));
+                    wetsend[BACK_RIGHT]  = ListenerGain * WetMix * aluSqrt((     PanningLR)*(     PanningFB));
                 }
                 else
                 {
@@ -527,18 +524,6 @@
                     wetsend[BACK_RIGHT]  = 0.0f;
                     *wetgainhf = 1.0f;
                 }
-                wetsend[SIDE_LEFT]  = 0.0f;
-                wetsend[SIDE_RIGHT] = 0.0f;
-=======
-                drysend[FRONT_LEFT]  = ConeVolume * ListenerGain * DryMix * aluSqrt((1.0f-PanningLR)*(1.0f-PanningFB));
-                drysend[FRONT_RIGHT] = ConeVolume * ListenerGain * DryMix * aluSqrt((     PanningLR)*(1.0f-PanningFB));
-                drysend[BACK_LEFT]   = ConeVolume * ListenerGain * DryMix * aluSqrt((1.0f-PanningLR)*(     PanningFB));
-                drysend[BACK_RIGHT]  = ConeVolume * ListenerGain * DryMix * aluSqrt((     PanningLR)*(     PanningFB));
-                wetsend[FRONT_LEFT]  =              ListenerGain * WetMix * aluSqrt((1.0f-PanningLR)*(1.0f-PanningFB));
-                wetsend[FRONT_RIGHT] =              ListenerGain * WetMix * aluSqrt((     PanningLR)*(1.0f-PanningFB));
-                wetsend[BACK_LEFT]   =              ListenerGain * WetMix * aluSqrt((1.0f-PanningLR)*(     PanningFB));
-                wetsend[BACK_RIGHT]  =              ListenerGain * WetMix * aluSqrt((     PanningLR)*(     PanningFB));
->>>>>>> b3badbf9
                 break;
             case 7:
             case 8:
@@ -556,12 +541,25 @@
                     drysend[SIDE_RIGHT]  = ConeVolume * ListenerGain * DryMix * aluSqrt((     PanningLR)*(     PanningFB));
                     drysend[FRONT_LEFT]  = 0.0f;
                     drysend[FRONT_RIGHT] = 0.0f;
-                    wetsend[BACK_LEFT]   =              ListenerGain * WetMix * aluSqrt((1.0f-PanningLR)*(1.0f-PanningFB));
-                    wetsend[BACK_RIGHT]  =              ListenerGain * WetMix * aluSqrt((     PanningLR)*(1.0f-PanningFB));
-                    wetsend[SIDE_LEFT]   =              ListenerGain * WetMix * aluSqrt((1.0f-PanningLR)*(     PanningFB));
-                    wetsend[SIDE_RIGHT]  =              ListenerGain * WetMix * aluSqrt((     PanningLR)*(     PanningFB));
-                    wetsend[FRONT_LEFT]  = 0.0f;
-                    wetsend[FRONT_RIGHT] = 0.0f;
+                    if(ALSource->Send[0].Slot.effectslot)
+                    {
+                        wetsend[BACK_LEFT]   = ListenerGain * WetMix * aluSqrt((1.0f-PanningLR)*(1.0f-PanningFB));
+                        wetsend[BACK_RIGHT]  = ListenerGain * WetMix * aluSqrt((     PanningLR)*(1.0f-PanningFB));
+                        wetsend[SIDE_LEFT]   = ListenerGain * WetMix * aluSqrt((1.0f-PanningLR)*(     PanningFB));
+                        wetsend[SIDE_RIGHT]  = ListenerGain * WetMix * aluSqrt((     PanningLR)*(     PanningFB));
+                        wetsend[FRONT_LEFT]  = 0.0f;
+                        wetsend[FRONT_RIGHT] = 0.0f;
+                    }
+                    else
+                    {
+                        wetsend[FRONT_LEFT]  = 0.0f;
+                        wetsend[FRONT_RIGHT] = 0.0f;
+                        wetsend[SIDE_LEFT]   = 0.0f;
+                        wetsend[SIDE_RIGHT]  = 0.0f;
+                        wetsend[BACK_LEFT]   = 0.0f;
+                        wetsend[BACK_RIGHT]  = 0.0f;
+                        *wetgainhf = 1.0f;
+                    }
                 }
                 else
                 {
@@ -571,12 +569,25 @@
                     drysend[SIDE_RIGHT]  = ConeVolume * ListenerGain * DryMix * aluSqrt((     PanningLR)*(     PanningFB));
                     drysend[BACK_LEFT]   = 0.0f;
                     drysend[BACK_RIGHT]  = 0.0f;
-                    wetsend[FRONT_LEFT]  =              ListenerGain * WetMix * aluSqrt((1.0f-PanningLR)*(1.0f-PanningFB));
-                    wetsend[FRONT_RIGHT] =              ListenerGain * WetMix * aluSqrt((     PanningLR)*(1.0f-PanningFB));
-                    wetsend[SIDE_LEFT]   =              ListenerGain * WetMix * aluSqrt((1.0f-PanningLR)*(     PanningFB));
-                    wetsend[SIDE_RIGHT]  =              ListenerGain * WetMix * aluSqrt((     PanningLR)*(     PanningFB));
-                    wetsend[BACK_LEFT]   = 0.0f;
-                    wetsend[BACK_RIGHT]  = 0.0f;
+                    if(ALSource->Send[0].Slot.effectslot)
+                    {
+                        wetsend[FRONT_LEFT]  = ListenerGain * WetMix * aluSqrt((1.0f-PanningLR)*(1.0f-PanningFB));
+                        wetsend[FRONT_RIGHT] = ListenerGain * WetMix * aluSqrt((     PanningLR)*(1.0f-PanningFB));
+                        wetsend[SIDE_LEFT]   = ListenerGain * WetMix * aluSqrt((1.0f-PanningLR)*(     PanningFB));
+                        wetsend[SIDE_RIGHT]  = ListenerGain * WetMix * aluSqrt((     PanningLR)*(     PanningFB));
+                        wetsend[BACK_LEFT]   = 0.0f;
+                        wetsend[BACK_RIGHT]  = 0.0f;
+                    }
+                    else
+                    {
+                        wetsend[FRONT_LEFT]  = 0.0f;
+                        wetsend[FRONT_RIGHT] = 0.0f;
+                        wetsend[SIDE_LEFT]   = 0.0f;
+                        wetsend[SIDE_RIGHT]  = 0.0f;
+                        wetsend[BACK_LEFT]   = 0.0f;
+                        wetsend[BACK_RIGHT]  = 0.0f;
+                        *wetgainhf = 1.0f;
+                    }
                 }
             default:
                 break;
